{
  "name": "roblox-lua-promise",
  "version": "0.0.0",
  "description": "An implementation of `Promise` similar to Promise/A+.",
  "main": "-",
  "directories": {
    "lib": "lib"
  },
  "dependencies": {
    "gh-pages": "^2.1.1",
<<<<<<< HEAD
    "vuepress": "^1.0.3",
    "vuepress-plugin-api-docs-generator": "^1.0.18"
=======
    "vuepress": "^1.4.1",
    "vuepress-plugin-api-docs-generator": "^1.0.17"
>>>>>>> e06f087d
  },
  "devDependencies": {},
  "scripts": {
    "docs:dev": "vuepress dev .",
    "docs:build": "vuepress build .",
    "docs:publish": "gh-pages -d ./.vuepress/dist"
  },
  "repository": {
    "type": "git",
    "url": "git+https://github.com/evaera/roblox-lua-promise.git"
  },
  "author": "",
  "license": "MIT",
  "bugs": {
    "url": "https://github.com/evaera/roblox-lua-promise/issues"
  },
  "homepage": "https://github.com/evaera/roblox-lua-promise#readme"
}<|MERGE_RESOLUTION|>--- conflicted
+++ resolved
@@ -8,13 +8,8 @@
   },
   "dependencies": {
     "gh-pages": "^2.1.1",
-<<<<<<< HEAD
-    "vuepress": "^1.0.3",
-    "vuepress-plugin-api-docs-generator": "^1.0.18"
-=======
-    "vuepress": "^1.4.1",
-    "vuepress-plugin-api-docs-generator": "^1.0.17"
->>>>>>> e06f087d
+    "vuepress-plugin-api-docs-generator": "^1.0.18",
+    "vuepress": "^1.4.1"
   },
   "devDependencies": {},
   "scripts": {
